--- conflicted
+++ resolved
@@ -55,12 +55,8 @@
       modelMetricsNamespace: '',
       disablePipelines: false,
       disableKServe: false,
-<<<<<<< HEAD
       disableModelMesh: false,
-=======
-      disableModelMesh: true,
       disableAcceleratorProfiles: false,
->>>>>>> c50da8c5
     },
     notebookController: {
       enabled: true,
