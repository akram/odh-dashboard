--- conflicted
+++ resolved
@@ -61,11 +61,9 @@
                       type: boolean
                     disableAcceleratorProfiles:
                       type: boolean
-<<<<<<< HEAD
                     disablePipelineExperiments:
-=======
+                      type: boolean
                     disableDistributedWorkloads:
->>>>>>> 2be692fb
                       type: boolean
                 groupsConfig:
                   type: object
