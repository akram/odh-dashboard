import { createSecret, assembleSecret } from '~/api';
import { DSPipelineKind } from '~/k8sTypes';
import { AWS_KEYS, PIPELINE_AWS_FIELDS } from '~/pages/projects/dataConnections/const';
import { dataEntryToRecord } from '~/utilities/dataEntryToRecord';
import { EnvVariableDataEntry } from '~/pages/projects/types';
import { DATABASE_CONNECTION_KEYS, EXTERNAL_DATABASE_SECRET } from './const';
import { PipelineServerConfigType } from './types';

type SecretsResponse = [
  (
    | {
        key: string;
        name: string;
      }
    | undefined
  ),
  {
    secretName: string;
  },
];

const createDatabaseSecret = (
  databaseConfig: PipelineServerConfigType['database'],
  projectName: string,
  dryRun: boolean,
): Promise<
  | {
      key: string;
      name: string;
    }
  | undefined
> => {
  if (!databaseConfig.useDefault) {
    const secretKey = EXTERNAL_DATABASE_SECRET.KEY;
    const databaseRecord = databaseConfig.value.reduce<Record<string, string>>(
      (acc, { key, value }) => ({ ...acc, [key]: value }),
      {},
    );
    const assembledSecret = assembleSecret(
      projectName,
      {
        [secretKey]: databaseRecord[DATABASE_CONNECTION_KEYS.PASSWORD],
      },
      'generic',
      EXTERNAL_DATABASE_SECRET.NAME,
    );

    return createSecret(assembledSecret, { dryRun }).then((secret) => ({
      key: secretKey,
      name: secret.metadata.name,
    }));
  }

  return Promise.resolve(undefined);
};

const createObjectStorageSecret = (
  objectStorageConfig: PipelineServerConfigType['objectStorage'],
  projectName: string,
  dryRun: boolean,
): Promise<{
  secretName: string;
}> => {
  const assembledSecret = assembleSecret(
    projectName,
    objectStorageConfig.newValue.reduce((acc, { key, value }) => ({ ...acc, [key]: value }), {}),
    'generic',
  );

  return createSecret(assembledSecret, { dryRun }).then((secret) => ({
    secretName: secret.metadata.name,
  }));
};

const createSecrets = (config: PipelineServerConfigType, projectName: string) =>
  new Promise<SecretsResponse>((resolve, reject) => {
    Promise.all([
      createDatabaseSecret(config.database, projectName, true),
      createObjectStorageSecret(config.objectStorage, projectName, true),
    ])
      .then(() => {
        Promise.all([
          createDatabaseSecret(config.database, projectName, false),
          createObjectStorageSecret(config.objectStorage, projectName, false),
        ])
          .then((resp) => resolve(resp))
          .catch(reject);
      })
      .catch(reject);
  });

export const createDSPipelineResourceSpec = (
  config: PipelineServerConfigType,
  [databaseSecret, objectStorageSecret]: SecretsResponse,
): DSPipelineKind['spec'] => {
  const databaseRecord = dataEntryToRecord(config.database.value);
  const awsRecord = dataEntryToRecord(config.objectStorage.newValue);
  const [, externalStorageScheme, externalStorageHost] = awsRecord.AWS_S3_ENDPOINT?.match(
    /^(?:(\w+):\/\/)?(.*)/,
  ) ?? [undefined];

<<<<<<< HEAD
    return {
      dspVersion: 'v2',
      mlpipelineUI: {
        image: 'quay.io/opendatahub/ds-pipelines-frontend:latest', // TODO: remove this before release
      },
      objectStorage: {
        externalStorage: {
          host: externalStorageHost?.replace(/\/$/, '') || '',
          scheme: externalStorageScheme || 'https',
          bucket: awsRecord.AWS_S3_BUCKET || '',
          region: 'us-east-2', // TODO hardcode for now
          s3CredentialsSecret: {
            accessKey: AWS_KEYS.ACCESS_KEY_ID,
            secretKey: AWS_KEYS.SECRET_ACCESS_KEY,
            secretName: objectStorageSecret?.secretName,
          },
=======
  return {
    objectStorage: {
      externalStorage: {
        host: externalStorageHost?.replace(/\/$/, '') || '',
        scheme: externalStorageScheme || 'https',
        bucket: awsRecord.AWS_S3_BUCKET || '',
        s3CredentialsSecret: {
          accessKey: AWS_KEYS.ACCESS_KEY_ID,
          secretKey: AWS_KEYS.SECRET_ACCESS_KEY,
          secretName: objectStorageSecret.secretName,
>>>>>>> e4e70d8e
        },
      },
    },
    database: databaseSecret
      ? {
          externalDB: {
            host: databaseRecord[DATABASE_CONNECTION_KEYS.HOST],
            passwordSecret: {
              key: databaseSecret.key,
              name: databaseSecret.name,
            },
            pipelineDBName: databaseRecord[DATABASE_CONNECTION_KEYS.DATABASE],
            port: databaseRecord[DATABASE_CONNECTION_KEYS.PORT],
            username: databaseRecord[DATABASE_CONNECTION_KEYS.USERNAME],
          },
        }
      : undefined,
  };
};

export const configureDSPipelineResourceSpec = (
  config: PipelineServerConfigType,
  projectName: string,
): Promise<DSPipelineKind['spec']> =>
  createSecrets(config, projectName).then((secretsResponse) =>
    createDSPipelineResourceSpec(config, secretsResponse),
  );

export const objectStorageIsValid = (objectStorage: EnvVariableDataEntry[]): boolean =>
  objectStorage.every(({ key, value }) =>
    PIPELINE_AWS_FIELDS.filter((field) => field.isRequired)
      .map((field) => field.key)
      .includes(key)
      ? !!value
      : true,
  );

export const getLabelName = (index: string): string => {
  const field = PIPELINE_AWS_FIELDS.find((field) => field.key === index);
  return field ? field.label : '';
};<|MERGE_RESOLUTION|>--- conflicted
+++ resolved
@@ -32,7 +32,7 @@
 > => {
   if (!databaseConfig.useDefault) {
     const secretKey = EXTERNAL_DATABASE_SECRET.KEY;
-    const databaseRecord = databaseConfig.value.reduce<Record<string, string>>(
+    const databaseRecord = databaseConfig.value?.reduce<Record<string, string>>(
       (acc, { key, value }) => ({ ...acc, [key]: value }),
       {},
     );
@@ -95,53 +95,38 @@
 ): DSPipelineKind['spec'] => {
   const databaseRecord = dataEntryToRecord(config.database.value);
   const awsRecord = dataEntryToRecord(config.objectStorage.newValue);
-  const [, externalStorageScheme, externalStorageHost] = awsRecord.AWS_S3_ENDPOINT?.match(
-    /^(?:(\w+):\/\/)?(.*)/,
-  ) ?? [undefined];
+  const [, externalStorageScheme, externalStorageHost] =
+    awsRecord.AWS_S3_ENDPOINT?.match(/^(?:(\w+):\/\/)?(.*)/) ?? [];
 
-<<<<<<< HEAD
-    return {
-      dspVersion: 'v2',
-      mlpipelineUI: {
-        image: 'quay.io/opendatahub/ds-pipelines-frontend:latest', // TODO: remove this before release
-      },
-      objectStorage: {
-        externalStorage: {
-          host: externalStorageHost?.replace(/\/$/, '') || '',
-          scheme: externalStorageScheme || 'https',
-          bucket: awsRecord.AWS_S3_BUCKET || '',
-          region: 'us-east-2', // TODO hardcode for now
-          s3CredentialsSecret: {
-            accessKey: AWS_KEYS.ACCESS_KEY_ID,
-            secretKey: AWS_KEYS.SECRET_ACCESS_KEY,
-            secretName: objectStorageSecret?.secretName,
-          },
-=======
   return {
+    dspVersion: 'v2',
+    mlpipelineUI: {
+      image: 'quay.io/opendatahub/ds-pipelines-frontend:latest', // TODO: remove this before release
+    },
     objectStorage: {
       externalStorage: {
         host: externalStorageHost?.replace(/\/$/, '') || '',
         scheme: externalStorageScheme || 'https',
         bucket: awsRecord.AWS_S3_BUCKET || '',
+        region: 'us-east-2', // TODO hardcode for now
         s3CredentialsSecret: {
           accessKey: AWS_KEYS.ACCESS_KEY_ID,
           secretKey: AWS_KEYS.SECRET_ACCESS_KEY,
-          secretName: objectStorageSecret.secretName,
->>>>>>> e4e70d8e
+          secretName: objectStorageSecret?.secretName,
         },
       },
     },
     database: databaseSecret
       ? {
           externalDB: {
-            host: databaseRecord[DATABASE_CONNECTION_KEYS.HOST],
+            host: databaseRecord?.[DATABASE_CONNECTION_KEYS.HOST],
             passwordSecret: {
               key: databaseSecret.key,
               name: databaseSecret.name,
             },
-            pipelineDBName: databaseRecord[DATABASE_CONNECTION_KEYS.DATABASE],
-            port: databaseRecord[DATABASE_CONNECTION_KEYS.PORT],
-            username: databaseRecord[DATABASE_CONNECTION_KEYS.USERNAME],
+            pipelineDBName: databaseRecord?.[DATABASE_CONNECTION_KEYS.DATABASE],
+            port: databaseRecord?.[DATABASE_CONNECTION_KEYS.PORT],
+            username: databaseRecord?.[DATABASE_CONNECTION_KEYS.USERNAME],
           },
         }
       : undefined,
