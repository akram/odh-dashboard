import * as React from 'react';
import { TableVariant } from '@patternfly/react-table';
import { PipelineCoreResourceKF, PipelineRunJobKF } from '~/concepts/pipelines/kfTypes';
import { pipelineRunJobColumns } from '~/concepts/pipelines/content/tables/columns';
import { getTableColumnSort, useCheckboxTable } from '~/components/table';
import PipelineRunJobTableRow from '~/concepts/pipelines/content/tables/pipelineRunJob/PipelineRunJobTableRow';
import PipelineRunJobTableToolbar from '~/concepts/pipelines/content/tables/pipelineRunJob/PipelineRunJobTableToolbar';
<<<<<<< HEAD
import EmptyTableView from '~/concepts/pipelines/content/tables/EmptyTableView';
import DeletePipelineRunsModal from '~/concepts/pipelines/content/DeletePipelineRunsModal';
=======
import usePipelineRunJobFilter from '~/concepts/pipelines/content/tables/pipelineRunJob/usePipelineRunJobFilter';
import DashboardEmptyTableView from '~/concepts/dashboard/DashboardEmptyTableView';
import DeletePipelineCoreResourceModal from '~/concepts/pipelines/content/DeletePipelineCoreResourceModal';
>>>>>>> 301bd138
import { usePipelinesAPI } from '~/concepts/pipelines/context';
import { PipelineType } from '~/concepts/pipelines/content/tables/utils';
import { PipelinesFilter } from '~/concepts/pipelines/types';
import { TableBase } from '~/components/table';
import usePipelineFilter from '~/concepts/pipelines/content/tables/usePipelineFilter';

type PipelineRunTableProps = {
  jobs: PipelineRunJobKF[];
  loading?: boolean;
  totalSize: number;
  page: number;
  pageSize: number;
  setPage: (page: number) => void;
  setPageSize: (pageSize: number) => void;
  sortField?: string;
  sortDirection?: 'asc' | 'desc';
  setSortField: (field: string) => void;
  setSortDirection: (dir: 'asc' | 'desc') => void;
  setFilter: (filter?: PipelinesFilter) => void;
};

const PipelineRunJobTable: React.FC<PipelineRunTableProps> = ({
  jobs,
  loading,
  totalSize,
  page,
  pageSize,
  setPage,
  setPageSize,
  setFilter,
  ...tableProps
}) => {
  const { refreshAllAPI } = usePipelinesAPI();
  const filterToolbarProps = usePipelineFilter(setFilter);
  const {
    selections,
    tableProps: checkboxTableProps,
    toggleSelection,
    isSelected,
  } = useCheckboxTable(jobs.map(({ id }) => id));
  const [deleteResources, setDeleteResources] = React.useState<PipelineCoreResourceKF[]>([]);

  return (
    <>
      <TableBase
        {...checkboxTableProps}
        loading={loading}
        page={page}
        perPage={pageSize}
        onSetPage={(_, newPage) => {
          if (newPage < page || !loading) {
            setPage(newPage);
          }
        }}
        onPerPageSelect={(_, newSize) => setPageSize(newSize)}
        itemCount={totalSize}
        data={jobs}
        columns={pipelineRunJobColumns}
        enablePagination
<<<<<<< HEAD
        emptyTableView={<EmptyTableView onClearFilters={filterToolbarProps.onClearFilters} />}
=======
        emptyTableView={<DashboardEmptyTableView onClearFilters={toolbarProps.onClearFilters} />}
>>>>>>> 301bd138
        toolbarContent={
          <PipelineRunJobTableToolbar
            {...filterToolbarProps}
            deleteAllEnabled={selections.length > 0}
            onDeleteAll={() =>
              setDeleteResources(
                selections
                  .map<PipelineCoreResourceKF | undefined>((selection) =>
                    jobs.find(({ id }) => id === selection),
                  )
                  .filter((v): v is PipelineCoreResourceKF => !!v),
              )
            }
          />
        }
        rowRenderer={(job) => (
          <PipelineRunJobTableRow
            key={job.id}
            isChecked={isSelected(job.id)}
            onToggleCheck={() => toggleSelection(job.id)}
            onDelete={() => setDeleteResources([job])}
            job={job}
          />
        )}
        variant={TableVariant.compact}
        getColumnSort={getTableColumnSort({ columns: pipelineRunJobColumns, ...tableProps })}
        data-testid="pipeline-run-job-table"
      />
      <DeletePipelineRunsModal
        toDeleteResources={deleteResources}
        type={PipelineType.SCHEDULED_RUN}
        onClose={(deleted) => {
          if (deleted) {
            refreshAllAPI();
          }
          setDeleteResources([]);
        }}
      />
    </>
  );
};

export default PipelineRunJobTable;<|MERGE_RESOLUTION|>--- conflicted
+++ resolved
@@ -5,14 +5,8 @@
 import { getTableColumnSort, useCheckboxTable } from '~/components/table';
 import PipelineRunJobTableRow from '~/concepts/pipelines/content/tables/pipelineRunJob/PipelineRunJobTableRow';
 import PipelineRunJobTableToolbar from '~/concepts/pipelines/content/tables/pipelineRunJob/PipelineRunJobTableToolbar';
-<<<<<<< HEAD
-import EmptyTableView from '~/concepts/pipelines/content/tables/EmptyTableView';
+import DashboardEmptyTableView from '~/concepts/dashboard/DashboardEmptyTableView';
 import DeletePipelineRunsModal from '~/concepts/pipelines/content/DeletePipelineRunsModal';
-=======
-import usePipelineRunJobFilter from '~/concepts/pipelines/content/tables/pipelineRunJob/usePipelineRunJobFilter';
-import DashboardEmptyTableView from '~/concepts/dashboard/DashboardEmptyTableView';
-import DeletePipelineCoreResourceModal from '~/concepts/pipelines/content/DeletePipelineCoreResourceModal';
->>>>>>> 301bd138
 import { usePipelinesAPI } from '~/concepts/pipelines/context';
 import { PipelineType } from '~/concepts/pipelines/content/tables/utils';
 import { PipelinesFilter } from '~/concepts/pipelines/types';
@@ -72,11 +66,9 @@
         data={jobs}
         columns={pipelineRunJobColumns}
         enablePagination
-<<<<<<< HEAD
-        emptyTableView={<EmptyTableView onClearFilters={filterToolbarProps.onClearFilters} />}
-=======
-        emptyTableView={<DashboardEmptyTableView onClearFilters={toolbarProps.onClearFilters} />}
->>>>>>> 301bd138
+        emptyTableView={
+          <DashboardEmptyTableView onClearFilters={filterToolbarProps.onClearFilters} />
+        }
         toolbarContent={
           <PipelineRunJobTableToolbar
             {...filterToolbarProps}
