--- conflicted
+++ resolved
@@ -101,18 +101,14 @@
                     }}
                     pipelineRunDetails={
                       job && version?.pipeline_spec
-                        ? { kf: job, kind: version?.pipeline_spec }
+                        ? { kf: job, kind: version.pipeline_spec }
                         : undefined
                     }
                   />
                 }
               >
                 <ApplicationsPage
-<<<<<<< HEAD
-                  title={error ? 'Error loading schedule' : job?.display_name}
-=======
-                  title={job?.name}
->>>>>>> 2be692fb
+                  title={job?.display_name}
                   description={
                     job ? <MarkdownView conciseDisplay markdown={job.description} /> : ''
                   }
@@ -121,13 +117,7 @@
                   breadcrumb={
                     <Breadcrumb>
                       {breadcrumbPath}
-<<<<<<< HEAD
-                      <BreadcrumbItem isActive>
-                        {error ? 'Schedule details' : job?.display_name ?? 'Loading...'}
-                      </BreadcrumbItem>
-=======
-                      <BreadcrumbItem isActive>{job?.name ?? 'Loading...'}</BreadcrumbItem>
->>>>>>> 2be692fb
+                      <BreadcrumbItem isActive>{job?.display_name ?? 'Loading...'}</BreadcrumbItem>
                     </Breadcrumb>
                   }
                   headerAction={
