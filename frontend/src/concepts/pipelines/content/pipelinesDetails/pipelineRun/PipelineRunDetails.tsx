--- conflicted
+++ resolved
@@ -116,18 +116,14 @@
                 }
               >
                 <ApplicationsPage
-<<<<<<< HEAD
                   title={
-                    run && !error ? (
+                    run ? (
                       <PipelineDetailsTitle run={run} statusIcon pipelineRunLabel />
                     ) : (
                       'Error loading run'
                     )
                   }
                   jobReferenceName={run && <PipelineJobReferenceName resource={run} />}
-=======
-                  title={<PipelineRunTitle run={run} />}
->>>>>>> 301bd138
                   description={
                     run ? <MarkdownView conciseDisplay markdown={run.description} /> : ''
                   }
@@ -158,7 +154,7 @@
                         const firstId = ids[0];
                         if (ids.length === 0) {
                           setSelectedId(null);
-                        } else {
+                        } else if (taskMap[firstId]) {
                           setDetailsTab(null);
                           setSelectedId(firstId);
                         }
