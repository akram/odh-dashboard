/**
 * The type `{}` doesn't mean "any empty object", it means "any non-nullish value".
 *
 * Use the `AnyObject` type for objects whose structure is unknown.
 *
 * @see https://github.com/typescript-eslint/typescript-eslint/issues/2063#issuecomment-675156492
 */
export type AnyObject = Record<string, unknown>;

/**
 * Takes a type and makes all properties partial within it.
 *
 * TODO: Implement the SDK & Patch logic -- this should stop being needed as things will be defined as Patches
 */
export type RecursivePartial<T> = T extends object
  ? {
      [P in keyof T]?: RecursivePartial<T[P]>;
    }
  : T;

/**
 * Partial only some properties.
 *
 * eg. PartialSome<FooBarBaz, 'foo' | 'bar'>
 */
export type PartialSome<Type, Keys extends keyof Type> = Pick<Partial<Type>, Keys> &
  Omit<Type, Keys>;

/**
 * Unions all values of an object togethers -- antithesis to `keyof myObj`.
 */
export type ValueOf<T> = T[keyof T];

/**
 * Never allow any properties of `Type`.
 *
 * Utility type, probably never a reason to export.
 */
type Never<Type> = {
  [K in keyof Type]?: never;
};

/**
 * Either TypeA properties or TypeB properties -- never both.
 *
 * @example
 * ```ts
 * type MyType = EitherNotBoth<{ foo: boolean }, { bar: boolean }>;
 *
 * // Valid usages:
 * const objA: MyType = {
 *   foo: true,
 * };
 * const objB: MyType = {
 *   bar: true,
 * };
 *
 * // TS Error -- can't have both properties:
 * const objBoth: MyType = {
 *   foo: true,
 *   bar: true,
 * };
 *
 * // TS Error -- must have at least one property:
 * const objNeither: MyType = {
 * };
 * ```
 */
export type EitherNotBoth<TypeA, TypeB> = (TypeA & Never<TypeB>) | (TypeB & Never<TypeA>);

/**
 * Either TypeA properties or TypeB properties or neither of the properties -- never both.
 *
 * @example
 * ```ts
 * type MyType = EitherOrBoth<{ foo: boolean }, { bar: boolean }>;
 *
 * // Valid usages:
 * const objA: MyType = {
 *   foo: true,
 * };
 * const objB: MyType = {
 *   bar: true,
 * };
 * const objBoth: MyType = {
 *   foo: true,
 *   bar: true,
 * };
 *
 * // TS Error -- can't omit both properties:
 * const objNeither: MyType = {
 * };
 * ```
 */
export type EitherOrBoth<TypeA, TypeB> = EitherNotBoth<TypeA, TypeB> | (TypeA & TypeB);

/**
 * Either TypeA properties or TypeB properties or neither of the properties -- never both.
 *
 * @example
 * ```ts
 * type MyType = EitherOrNone<{ foo: boolean }, { bar: boolean }>;
 *
 * // Valid usages:
 * const objA: MyType = {
 *   foo: true,
 * };
 * const objB: MyType = {
 *   bar: true,
 * };
 * const objNeither: MyType = {
 * };
 *
 * // TS Error -- can't have both properties:
 * const objBoth: MyType = {
 *   foo: true,
 *   bar: true,
 * };
 * ```
 */
export type EitherOrNone<TypeA, TypeB> =
  | EitherNotBoth<TypeA, TypeB>
  | (Never<TypeA> & Never<TypeB>);

<<<<<<< HEAD
// support types for `ExactlyOne`
type Explode<T> = keyof T extends infer K
  ? K extends unknown
    ? { [I in keyof T]: I extends K ? T[I] : never }
    : never
  : never;
type AtMostOne<T> = Explode<Partial<T>>;
type AtLeastOne<T, U = { [K in keyof T]: Pick<T, K> }> = Partial<T> & U[keyof U];

/**
 * Create a type where exactly one of multiple properties must be supplied.
 *
 * @example
 * ```ts
 * type Foo = ExactlyOne<{ a: number, b: string, c: boolean}>;
 *
 * // Valid usages:
 * const objA: Foo = {
 *   a: 1,
 * };
 * const objB: Foo = {
 *   b: 'hi',
 * };
 * const objC: Foo = {
 *   c: true,
 * };
 *
 * // TS Error -- can't have more than one property:
 * const objAll: Foo = {
 *   a: 1,
 *   b: 'hi',
 *   c: true,
 * };
 * ```
 */
export type ExactlyOne<T> = AtMostOne<T> & AtLeastOne<T>;
=======
export const isInEnum =
  <T extends { [s: string]: unknown }>(e: T) =>
  (token: unknown): token is T[keyof T] =>
    Object.values(e).includes(token as T[keyof T]);
>>>>>>> be66031f
<|MERGE_RESOLUTION|>--- conflicted
+++ resolved
@@ -122,7 +122,6 @@
   | EitherNotBoth<TypeA, TypeB>
   | (Never<TypeA> & Never<TypeB>);
 
-<<<<<<< HEAD
 // support types for `ExactlyOne`
 type Explode<T> = keyof T extends infer K
   ? K extends unknown
@@ -159,9 +158,8 @@
  * ```
  */
 export type ExactlyOne<T> = AtMostOne<T> & AtLeastOne<T>;
-=======
+
 export const isInEnum =
   <T extends { [s: string]: unknown }>(e: T) =>
   (token: unknown): token is T[keyof T] =>
-    Object.values(e).includes(token as T[keyof T]);
->>>>>>> be66031f
+    Object.values(e).includes(token as T[keyof T]);