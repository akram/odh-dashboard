--- conflicted
+++ resolved
@@ -23,21 +23,12 @@
   <PipelineFilterBar<keyof typeof options>
     filterOptions={options}
     filterOptionRenders={{
-<<<<<<< HEAD
       [FilterOptions.NAME]: ({ onChange, ...props }) => (
         <TextInput
           {...props}
-          onChange={(value) => onChange(value)}
+          onChange={(e, value) => onChange(value)}
           aria-label="Search for a pipeline name"
           placeholder="Name"
-=======
-      [FilterType.PIPELINE_NAME]: ({ onChange, ...props }) => (
-        <TextInput
-          {...props}
-          aria-label="Search for a pipeline name"
-          placeholder="Name"
-          onChange={(event, value) => onChange(value)}
->>>>>>> be66031f
         />
       ),
       [FilterOptions.CREATED_AT]: ({ onChange, ...props }) => (
