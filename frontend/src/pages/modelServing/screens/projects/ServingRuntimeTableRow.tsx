import * as React from 'react';
import { Button, DropdownDirection, Icon, Skeleton, Tooltip } from '@patternfly/react-core';
import { ActionsColumn, Tbody, Td, Tr } from '@patternfly/react-table';
import { ExclamationCircleIcon } from '@patternfly/react-icons';
import { useNavigate } from 'react-router-dom';
import { ServingRuntimeKind } from '~/k8sTypes';
import EmptyTableCellForAlignment from '~/pages/projects/components/EmptyTableCellForAlignment';
import { ProjectDetailsContext } from '~/pages/projects/ProjectDetailsContext';
import { ServingRuntimeTableTabs } from '~/pages/modelServing/screens/types';
import { ProjectSectionID } from '~/pages/projects/screens/detail/types';
import { getDisplayNameFromServingRuntimeTemplate } from '~/pages/modelServing/customServingRuntimes/utils';
import usePerformanceMetricsEnabled from '~/pages/modelServing/screens/metrics/usePerformanceMetricsEnabled';
import ServingRuntimeTableExpandedSection from './ServingRuntimeTableExpandedSection';
import { getInferenceServiceFromServingRuntime, isServingRuntimeTokenEnabled } from './utils';

type ServingRuntimeTableRowProps = {
  obj: ServingRuntimeKind;
  onDeleteServingRuntime: (obj: ServingRuntimeKind) => void;
  onEditServingRuntime: (obj: ServingRuntimeKind) => void;
  onDeployModel: (obj: ServingRuntimeKind) => void;
  expandedServingRuntimeName?: string;
  allowDelete: boolean;
};

const ServingRuntimeTableRow: React.FC<ServingRuntimeTableRowProps> = ({
  obj,
  onDeleteServingRuntime,
  onEditServingRuntime,
  onDeployModel,
  expandedServingRuntimeName,
  allowDelete,
}) => {
<<<<<<< HEAD
  const navigate = useNavigate();

  const [expandedColumn, setExpandedColumn] = React.useState<ServingRuntimeTableTabs | undefined>();

=======
>>>>>>> 31b70b74
  const {
    currentProject,
    inferenceServices: {
      data: inferenceServices,
      loaded: inferenceServicesLoaded,
      error: inferenceServicesLoadError,
    },
    serverSecrets: { loaded: secretsLoaded, error: secretsLoadError },
    filterTokens,
  } = React.useContext(ProjectDetailsContext);

  const [expandedColumn, setExpandedColumn] = React.useState<ServingRuntimeTableTabs>();

  React.useEffect(() => {
    if (expandedServingRuntimeName === obj.metadata.name) {
      setExpandedColumn(ServingRuntimeTableTabs.DEPLOYED_MODELS);
    }
  }, [expandedServingRuntimeName, obj.metadata.name]);

  const tokens = filterTokens(obj.metadata.name);

  const modelInferenceServices = getInferenceServiceFromServingRuntime(inferenceServices, obj);

  const [performanceMetricsEnabled] = usePerformanceMetricsEnabled();

  const compoundExpandParams = (
    col: ServingRuntimeTableTabs,
    isDisabled: boolean,
  ): React.ComponentProps<typeof Td>['compoundExpand'] =>
    !isDisabled
      ? {
          isExpanded: expandedColumn === col,
          onToggle: (_, __, colIndex: ServingRuntimeTableTabs) => {
            setExpandedColumn(expandedColumn === colIndex ? undefined : colIndex);
          },
          columnIndex: col,
          expandId: `expand-table-row-${obj.metadata.name}-${col}`,
        }
      : undefined;

  return (
    <Tbody isExpanded={!!expandedColumn}>
      <Tr>
        <EmptyTableCellForAlignment />
        <Td
          dataLabel="Model Server Name"
          compoundExpand={compoundExpandParams(ServingRuntimeTableTabs.TYPE, false)}
        >
          {obj.metadata.annotations?.['openshift.io/display-name'] ||
            obj.spec.builtInAdapter?.serverType ||
            'Custom Runtime'}
        </Td>
        <Td dataLabel="Serving Runtime">{getDisplayNameFromServingRuntimeTemplate(obj)}</Td>
        <Td
          dataLabel="Deployed models"
          compoundExpand={compoundExpandParams(ServingRuntimeTableTabs.DEPLOYED_MODELS, false)}
        >
          {inferenceServicesLoaded ? (
            <>
              {modelInferenceServices.length}{' '}
              {inferenceServicesLoadError && (
                <Tooltip
                  removeFindDomNode
                  aria-labelledby="Deployed models load error"
                  content={inferenceServicesLoadError.message}
                >
                  <Icon role="button" status="danger" aria-label="error icon" tabIndex={0}>
                    <ExclamationCircleIcon />
                  </Icon>
                </Tooltip>
              )}
            </>
          ) : (
            <Skeleton />
          )}
        </Td>
        <Td
          dataLabel="Tokens"
          compoundExpand={compoundExpandParams(
            ServingRuntimeTableTabs.TOKENS,
            tokens.length === 0 || !isServingRuntimeTokenEnabled(obj),
          )}
        >
          {secretsLoaded ? (
            <>
              {!isServingRuntimeTokenEnabled(obj) ? 'Tokens disabled' : tokens.length}{' '}
              {secretsLoadError && (
                <Tooltip
                  removeFindDomNode
                  aria-labelledby="Tokens load error"
                  content={secretsLoadError.message}
                >
                  <Icon role="button" status="danger" aria-label="error icon" tabIndex={0}>
                    <ExclamationCircleIcon />
                  </Icon>
                </Tooltip>
              )}
            </>
          ) : (
            <Skeleton />
          )}
        </Td>
        <Td style={{ textAlign: 'end' }}>
          <Button
            onClick={() => onDeployModel(obj)}
            key={`action-${ProjectSectionID.CLUSTER_STORAGES}`}
            variant="secondary"
          >
            Deploy model
          </Button>
        </Td>
        <Td isActionCell>
          <ActionsColumn
            dropdownDirection={DropdownDirection.up}
            items={[
              {
                title: 'Edit model server',
                onClick: () => onEditServingRuntime(obj),
              },
<<<<<<< HEAD
              {
                title: 'Delete model server',
                onClick: () => onDeleteServingRuntime(obj),
              },
              ...(performanceMetricsEnabled
                ? [
                    {
                      title: 'View model server metrics',
                      onClick: () =>
                        navigate(
                          `/projects/${currentProject.metadata.name}/metrics/server/${obj.metadata.name}`,
                        ),
=======
              ...(allowDelete
                ? [
                    {
                      title: 'Delete model server',
                      onClick: () => onDeleteServingRuntime(obj),
>>>>>>> 31b70b74
                    },
                  ]
                : []),
            ]}
          />
        </Td>
      </Tr>
      <Tr isExpanded={!!expandedColumn}>
        <ServingRuntimeTableExpandedSection
          activeColumn={expandedColumn}
          obj={obj}
          onClose={() => setExpandedColumn(undefined)}
          onDeployModel={() => onDeployModel(obj)}
        />
      </Tr>
    </Tbody>
  );
};

export default ServingRuntimeTableRow;<|MERGE_RESOLUTION|>--- conflicted
+++ resolved
@@ -30,13 +30,8 @@
   expandedServingRuntimeName,
   allowDelete,
 }) => {
-<<<<<<< HEAD
   const navigate = useNavigate();
 
-  const [expandedColumn, setExpandedColumn] = React.useState<ServingRuntimeTableTabs | undefined>();
-
-=======
->>>>>>> 31b70b74
   const {
     currentProject,
     inferenceServices: {
@@ -156,11 +151,6 @@
                 title: 'Edit model server',
                 onClick: () => onEditServingRuntime(obj),
               },
-<<<<<<< HEAD
-              {
-                title: 'Delete model server',
-                onClick: () => onDeleteServingRuntime(obj),
-              },
               ...(performanceMetricsEnabled
                 ? [
                     {
@@ -169,13 +159,14 @@
                         navigate(
                           `/projects/${currentProject.metadata.name}/metrics/server/${obj.metadata.name}`,
                         ),
-=======
+                    },
+                  ]
+                : []),
               ...(allowDelete
                 ? [
                     {
                       title: 'Delete model server',
                       onClick: () => onDeleteServingRuntime(obj),
->>>>>>> 31b70b74
                     },
                   ]
                 : []),
