import * as React from 'react';
<<<<<<< HEAD
import { Button, DropdownDirection, Icon, Skeleton, Tooltip } from '@patternfly/react-core';
=======
import { Button, Icon, Skeleton, Tooltip, Truncate } from '@patternfly/react-core';
>>>>>>> bcb243ec
import { ActionsColumn, Tbody, Td, Tr } from '@patternfly/react-table';
import { ExclamationCircleIcon } from '@patternfly/react-icons';
import { useNavigate } from 'react-router-dom';
import { ServingRuntimeKind } from '~/k8sTypes';
import EmptyTableCellForAlignment from '~/pages/projects/components/EmptyTableCellForAlignment';
import { ProjectDetailsContext } from '~/pages/projects/ProjectDetailsContext';
import { ServingRuntimeTableTabs } from '~/pages/modelServing/screens/types';
import { ProjectSectionID } from '~/pages/projects/screens/detail/types';
import { getDisplayNameFromServingRuntimeTemplate } from '~/pages/modelServing/customServingRuntimes/utils';
import usePerformanceMetricsEnabled from '~/pages/modelServing/screens/metrics/usePerformanceMetricsEnabled';
import ServingRuntimeTableExpandedSection from './ServingRuntimeTableExpandedSection';
import { getInferenceServiceFromServingRuntime, isServingRuntimeTokenEnabled } from './utils';

type ServingRuntimeTableRowProps = {
  obj: ServingRuntimeKind;
  onDeleteServingRuntime: (obj: ServingRuntimeKind) => void;
  onEditServingRuntime: (obj: ServingRuntimeKind) => void;
  onDeployModel: (obj: ServingRuntimeKind) => void;
  expandedServingRuntimeName?: string;
  allowDelete: boolean;
};

const ServingRuntimeTableRow: React.FC<ServingRuntimeTableRowProps> = ({
  obj,
  onDeleteServingRuntime,
  onEditServingRuntime,
  onDeployModel,
  expandedServingRuntimeName,
  allowDelete,
}) => {
  const navigate = useNavigate();

  const {
    currentProject,
    inferenceServices: {
      data: inferenceServices,
      loaded: inferenceServicesLoaded,
      error: inferenceServicesLoadError,
    },
    serverSecrets: { loaded: secretsLoaded, error: secretsLoadError },
    filterTokens,
  } = React.useContext(ProjectDetailsContext);

  const [expandedColumn, setExpandedColumn] = React.useState<ServingRuntimeTableTabs>();

  React.useEffect(() => {
    if (expandedServingRuntimeName === obj.metadata.name) {
      setExpandedColumn(ServingRuntimeTableTabs.DEPLOYED_MODELS);
    }
  }, [expandedServingRuntimeName, obj.metadata.name]);

  const tokens = filterTokens(obj.metadata.name);

  const modelInferenceServices = getInferenceServiceFromServingRuntime(inferenceServices, obj);

  const [performanceMetricsEnabled] = usePerformanceMetricsEnabled();

  const compoundExpandParams = (
    col: ServingRuntimeTableTabs,
    isDisabled: boolean,
  ): React.ComponentProps<typeof Td>['compoundExpand'] =>
    !isDisabled
      ? {
          isExpanded: expandedColumn === col,
          onToggle: (_, __, colIndex: ServingRuntimeTableTabs) => {
            setExpandedColumn(expandedColumn === colIndex ? undefined : colIndex);
          },
          columnIndex: col,
          expandId: `expand-table-row-${obj.metadata.name}-${col}`,
        }
      : undefined;

  return (
    <Tbody isExpanded={!!expandedColumn}>
      <Tr>
        <EmptyTableCellForAlignment />
        <Td
          dataLabel="Model Server Name"
          compoundExpand={compoundExpandParams(ServingRuntimeTableTabs.TYPE, false)}
        >
          {obj.metadata.annotations?.['openshift.io/display-name'] ||
            obj.spec.builtInAdapter?.serverType ||
            'Custom Runtime'}
        </Td>
        <Td dataLabel="Serving Runtime">
          <Truncate content={getDisplayNameFromServingRuntimeTemplate(obj)} />
        </Td>
        <Td
          dataLabel="Deployed models"
          compoundExpand={compoundExpandParams(ServingRuntimeTableTabs.DEPLOYED_MODELS, false)}
        >
          {inferenceServicesLoaded ? (
            <>
              {modelInferenceServices.length}{' '}
              {inferenceServicesLoadError && (
                <Tooltip
                  removeFindDomNode
                  aria-labelledby="Deployed models load error"
                  content={inferenceServicesLoadError.message}
                >
                  <Icon role="button" status="danger" aria-label="error icon" tabIndex={0}>
                    <ExclamationCircleIcon />
                  </Icon>
                </Tooltip>
              )}
            </>
          ) : (
            <Skeleton />
          )}
        </Td>
        <Td
          dataLabel="Tokens"
          compoundExpand={compoundExpandParams(
            ServingRuntimeTableTabs.TOKENS,
            tokens.length === 0 || !isServingRuntimeTokenEnabled(obj),
          )}
        >
          {secretsLoaded ? (
            <>
              {!isServingRuntimeTokenEnabled(obj) ? 'Tokens disabled' : tokens.length}{' '}
              {secretsLoadError && (
                <Tooltip
                  removeFindDomNode
                  aria-labelledby="Tokens load error"
                  content={secretsLoadError.message}
                >
                  <Icon role="button" status="danger" aria-label="error icon" tabIndex={0}>
                    <ExclamationCircleIcon />
                  </Icon>
                </Tooltip>
              )}
            </>
          ) : (
            <Skeleton />
          )}
        </Td>
        <Td style={{ textAlign: 'end' }}>
          <Button
            onClick={() => onDeployModel(obj)}
            key={`action-${ProjectSectionID.CLUSTER_STORAGES}`}
            variant="secondary"
          >
            Deploy model
          </Button>
        </Td>
        <Td isActionCell>
          <ActionsColumn
            dropdownDirection={DropdownDirection.up}
            items={[
              {
                title: 'Edit model server',
                onClick: () => onEditServingRuntime(obj),
              },
              ...(performanceMetricsEnabled
                ? [
                    {
                      title: 'View model server metrics',
                      onClick: () =>
                        navigate(
                          `/projects/${currentProject.metadata.name}/metrics/server/${obj.metadata.name}`,
                        ),
                    },
                  ]
                : []),
              ...(allowDelete
                ? [
                    {
                      title: 'Delete model server',
                      onClick: () => onDeleteServingRuntime(obj),
                    },
                  ]
                : []),
            ]}
          />
        </Td>
      </Tr>
      <Tr isExpanded={!!expandedColumn}>
        <ServingRuntimeTableExpandedSection
          activeColumn={expandedColumn}
          obj={obj}
          onClose={() => setExpandedColumn(undefined)}
          onDeployModel={() => onDeployModel(obj)}
        />
      </Tr>
    </Tbody>
  );
};

export default ServingRuntimeTableRow;<|MERGE_RESOLUTION|>--- conflicted
+++ resolved
@@ -1,9 +1,13 @@
 import * as React from 'react';
-<<<<<<< HEAD
-import { Button, DropdownDirection, Icon, Skeleton, Tooltip } from '@patternfly/react-core';
-=======
-import { Button, Icon, Skeleton, Tooltip, Truncate } from '@patternfly/react-core';
->>>>>>> bcb243ec
+
+import {
+  Button,
+  DropdownDirection,
+  Icon,
+  Skeleton,
+  Tooltip,
+  Truncate,
+} from '@patternfly/react-core';
 import { ActionsColumn, Tbody, Td, Tr } from '@patternfly/react-table';
 import { ExclamationCircleIcon } from '@patternfly/react-icons';
 import { useNavigate } from 'react-router-dom';
