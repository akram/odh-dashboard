--- conflicted
+++ resolved
@@ -255,7 +255,7 @@
   existingStorage: boolean,
   editInfo?: InferenceServiceKind,
   isModelMesh?: boolean,
-  acceleratorState?: AcceleratorState,
+  acceleratorProfileState?: AcceleratorProfileState,
 ) => {
   if (!existingStorage) {
     return createAWSSecret(inferenceServiceData).then((secret) =>
@@ -265,13 +265,13 @@
             editInfo,
             secret.metadata.name,
             isModelMesh,
-            acceleratorState,
+            acceleratorProfileState,
           )
         : createInferenceService(
             inferenceServiceData,
             secret.metadata.name,
             isModelMesh,
-            acceleratorState,
+            acceleratorProfileState,
           ),
     );
   }
@@ -281,9 +281,9 @@
         editInfo,
         undefined,
         isModelMesh,
-        acceleratorState,
+        acceleratorProfileState,
       )
-    : createInferenceService(inferenceServiceData, undefined, isModelMesh, acceleratorState);
+    : createInferenceService(inferenceServiceData, undefined, isModelMesh, acceleratorProfileState);
 };
 
 export const submitInferenceServiceResource = (
@@ -291,7 +291,7 @@
   editInfo?: InferenceServiceKind,
   servingRuntimeName?: string,
   isModelMesh?: boolean,
-  acceleratorState?: AcceleratorState,
+  acceleratorProfileState?: AcceleratorProfileState,
 ): Promise<InferenceServiceKind> => {
   const inferenceServiceData = {
     ...createData,
@@ -308,7 +308,7 @@
     existingStorage,
     editInfo,
     isModelMesh,
-    acceleratorState,
+    acceleratorProfileState,
   );
 };
 
@@ -361,12 +361,8 @@
             opts: {
               dryRun,
             },
-<<<<<<< HEAD
             acceleratorProfileState: controlledState,
-=======
-            acceleratorState: accelerator,
             isModelMesh,
->>>>>>> f5f08a08
           }),
           setUpTokenAuth(
             servingRuntimeData,
@@ -389,12 +385,8 @@
             opts: {
               dryRun,
             },
-<<<<<<< HEAD
             acceleratorProfileState: controlledState,
-=======
-            acceleratorState: accelerator,
             isModelMesh,
->>>>>>> f5f08a08
           }).then((servingRuntime) =>
             setUpTokenAuth(
               servingRuntimeData,
