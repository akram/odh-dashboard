import React from 'react';
import ApplicationsPage from '~/pages/ApplicationsPage';
import { ModelServingContext } from '~/pages/modelServing/ModelServingContext';
import EmptyModelServing from './EmptyModelServing';
import InferenceServiceListView from './InferenceServiceListView';

const ModelServingGlobal: React.FC = () => {
  const {
    servingRuntimes: { data: servingRuntimes },
    inferenceServices: { data: inferenceServices },
  } = React.useContext(ModelServingContext);

  return (
    <ApplicationsPage
<<<<<<< HEAD
      title="Model Serving"
=======
      title="Deployed models"
>>>>>>> 088120d9
      description="Manage and view the health and performance of your deployed models."
      loaded
      empty={servingRuntimes.length === 0 || inferenceServices.length === 0}
      emptyStatePage={<EmptyModelServing />}
      provideChildrenPadding
    >
      <InferenceServiceListView
        inferenceServices={inferenceServices}
        servingRuntimes={servingRuntimes}
      />
    </ApplicationsPage>
  );
};

export default ModelServingGlobal;<|MERGE_RESOLUTION|>--- conflicted
+++ resolved
@@ -12,11 +12,7 @@
 
   return (
     <ApplicationsPage
-<<<<<<< HEAD
-      title="Model Serving"
-=======
       title="Deployed models"
->>>>>>> 088120d9
       description="Manage and view the health and performance of your deployed models."
       loaded
       empty={servingRuntimes.length === 0 || inferenceServices.length === 0}
