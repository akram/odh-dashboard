--- conflicted
+++ resolved
@@ -24,13 +24,8 @@
   doListen,
   enablePipelines,
 }) => {
-<<<<<<< HEAD
-  const { notebook, isStarting, isRunning, refresh } = notebookState;
+  const { notebook, isStarting, isRunning, isStopping, refresh } = notebookState;
   const [acceleratorData] = useNotebookAccelerators(notebook);
-=======
-  const { notebook, isStarting, isRunning, isStopping, refresh } = notebookState;
-  const gpuNumber = useNotebookGPUNumber(notebook);
->>>>>>> 5a2b13d7
   const { size } = useNotebookDeploymentSize(notebook);
   const [isOpenConfirm, setOpenConfirm] = React.useState(false);
   const [inProgress, setInProgress] = React.useState(false);
