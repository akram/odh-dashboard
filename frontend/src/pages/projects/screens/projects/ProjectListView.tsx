--- conflicted
+++ resolved
@@ -1,13 +1,7 @@
 import * as React from 'react';
 import { ButtonVariant, ToolbarItem } from '@patternfly/react-core';
 import { useNavigate } from 'react-router-dom';
-<<<<<<< HEAD
-import Table from '~/components/table/Table';
-import useTableColumnSort from '~/components/table/useTableColumnSort';
-=======
 import { Table } from '~/components/table';
-import SearchField, { SearchType } from '~/pages/projects/components/SearchField';
->>>>>>> 265b0b23
 import { ProjectKind } from '~/k8sTypes';
 import { getProjectDisplayName, getProjectOwner } from '~/pages/projects/utils';
 import { useAppContext } from '~/app/AppContext';
