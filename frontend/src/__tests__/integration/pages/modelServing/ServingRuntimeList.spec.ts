--- conflicted
+++ resolved
@@ -136,12 +136,8 @@
   await firstButton.click();
 
   // Check that the first row is expanded while the second is not
-<<<<<<< HEAD
   await expect(firstRow).toHaveClass(/pf-m-expanded/);
   await expect(secondRow).not.toHaveClass(/pf-m-expanded/);
-=======
-  await expect(firstRow).toHaveClass('pf-m-expanded');
-  await expect(secondRow).not.toHaveClass('pf-m-expanded');
 });
 
 test('KServe Model list', async ({ page }) => {
@@ -295,5 +291,4 @@
   await expect(updateButton).toBeEnabled();
   await page.locator('#alt-form-checkbox-auth').uncheck();
   await expect(updateButton).toBeDisabled();
->>>>>>> 34c5a091
 });