import * as React from 'react';
<<<<<<< HEAD
import { ToolbarGroup, ToolbarItem } from '@patternfly/react-core';
import { TableComposableProps, TbodyProps, Tr } from '@patternfly/react-table';
import useTableColumnSort, { SortableData } from '~/components/table/useTableColumnSort';
import { EitherNotBoth } from '~/typeHelpers';
import TableBase, { MIN_PAGE_SIZE } from './TableBase';
=======
import {
  Pagination,
  Toolbar,
  ToolbarContent,
  ToolbarGroup,
  ToolbarItem,
} from '@patternfly/react-core';
import {
  Table as PFTable,
  Thead,
  Tr,
  Th,
  TableProps as PFTableProps,
  Caption,
  Tbody,
  Td,
  TbodyProps,
} from '@patternfly/react-table';
import { EitherNotBoth } from '~/typeHelpers';
import useTableColumnSort from './useTableColumnSort';
import { CHECKBOX_FIELD_ID } from './const';
import { SortableData } from './types';
>>>>>>> be66031f

type TableProps<DataType> = {
  data: DataType[];
  columns: SortableData<DataType>[];
  defaultSortColumn?: number;
  rowRenderer: (data: DataType, rowIndex: number) => React.ReactNode;
  enablePagination?: boolean | 'compact';
  truncateRenderingAt?: number;
  toolbarContent?: React.ReactElement<typeof ToolbarItem | typeof ToolbarGroup>;
  emptyTableView?: React.ReactNode;
  caption?: string;
  footerRow?: (pageNumber: number) => React.ReactElement<typeof Tr> | null;
  selectAll?: { onSelect: (value: boolean) => void; selected: boolean };
} & EitherNotBoth<
  { disableRowRenderSupport?: boolean },
  { tbodyProps?: TbodyProps & { ref?: React.Ref<HTMLTableSectionElement> } }
> &
  Omit<PFTableProps, 'ref' | 'data'>;

const Table = <T,>({
  data: allData,
  columns,
  enablePagination,
  defaultSortColumn = 0,
  truncateRenderingAt = 0,
  ...props
}: TableProps<T>): React.ReactElement => {
  const [page, setPage] = React.useState(1);
  const [pageSize, setPageSize] = React.useState(MIN_PAGE_SIZE);
  const sort = useTableColumnSort<T>(columns, defaultSortColumn);
  const sortedData = sort.transformData(allData);

  let data: T[];
  if (truncateRenderingAt) {
    data = sortedData.slice(0, truncateRenderingAt);
  } else if (enablePagination) {
    data = sortedData.slice(pageSize * (page - 1), pageSize * page);
  } else {
    data = sortedData;
  }

  // update page to 1 if data changes (common when filter is applied)
  React.useEffect(() => {
    if (data.length === 0) {
      setPage(1);
    }
  }, [data.length]);

<<<<<<< HEAD
  return (
    <TableBase
      data={data}
      columns={columns}
      enablePagination={enablePagination}
=======
  const showPagination = enablePagination && allData.length > minPageSize;
  const pagination = (variant: 'top' | 'bottom') => (
    <Pagination
>>>>>>> be66031f
      itemCount={allData.length}
      perPage={pageSize}
      page={page}
      onSetPage={(e, newPage) => setPage(newPage)}
      onPerPageSelect={(e, newSize, newPage) => {
        setPageSize(newSize);
        setPage(newPage);
      }}
<<<<<<< HEAD
      getColumnSort={sort.getColumnSort}
      {...props}
    />
  );
=======
      variant={variant}
      widgetId="table-pagination"
      titles={{
        paginationAriaLabel: `${variant} pagination`,
      }}
    />
  );

  return (
    <>
      {(toolbarContent || showPagination) && (
        <Toolbar customChipGroupContent={<></>}>
          <ToolbarContent>
            {toolbarContent}
            {showPagination && (
              <ToolbarItem variant="pagination" align={{ default: 'alignRight' }}>
                {pagination('top')}
              </ToolbarItem>
            )}
          </ToolbarContent>
        </Toolbar>
      )}
      <PFTable {...props}>
        {caption && <Caption>{caption}</Caption>}
        <Thead noWrap>
          <Tr>
            {columns.map((col, i) => {
              if (col.field === CHECKBOX_FIELD_ID && selectAll) {
                return (
                  <Th
                    key="select-all-checkbox"
                    select={{
                      isSelected: selectAll.selected,
                      onSelect: (e, value) => selectAll.onSelect(value),
                    }}
                    // TODO: Log PF bug -- when there are no rows this gets truncated
                    style={{ minWidth: '45px' }}
                  />
                );
              }

              return col.label ? (
                <Th
                  key={col.field + i}
                  sort={col.sortable ? sort.getColumnSort(i) : undefined}
                  width={col.width}
                  info={col.info}
                >
                  {col.label}
                </Th>
              ) : (
                // Table headers cannot be empty for a11y, table cells can -- https://dequeuniversity.com/rules/axe/4.0/empty-table-header
                <Td key={col.field + i} width={col.width} />
              );
            })}
          </Tr>
        </Thead>
        {disableRowRenderSupport ? (
          <>
            {data.map((row, rowIndex) => rowRenderer(row, rowIndex))}
            {footerRow && footerRow(page)}
          </>
        ) : (
          <>
            <Tbody {...tbodyProps}>{data.map((row, rowIndex) => rowRenderer(row, rowIndex))}</Tbody>
            {footerRow && footerRow(page)}
          </>
        )}
      </PFTable>
      {emptyTableView && data.length === 0 && (
        <div style={{ padding: 'var(--pf-v5-global--spacer--2xl) 0', textAlign: 'center' }}>
          {emptyTableView}
        </div>
      )}
      {showPagination && (
        <Toolbar>
          <ToolbarContent>
            <ToolbarItem variant="pagination" align={{ default: 'alignRight' }}>
              {pagination('bottom')}
            </ToolbarItem>
          </ToolbarContent>
        </Toolbar>
      )}
    </>
  );
>>>>>>> be66031f
};

export default Table;<|MERGE_RESOLUTION|>--- conflicted
+++ resolved
@@ -1,34 +1,10 @@
 import * as React from 'react';
-<<<<<<< HEAD
 import { ToolbarGroup, ToolbarItem } from '@patternfly/react-core';
-import { TableComposableProps, TbodyProps, Tr } from '@patternfly/react-table';
-import useTableColumnSort, { SortableData } from '~/components/table/useTableColumnSort';
+import { TableProps as PFTableProps, TbodyProps, Tr } from '@patternfly/react-table';
 import { EitherNotBoth } from '~/typeHelpers';
 import TableBase, { MIN_PAGE_SIZE } from './TableBase';
-=======
-import {
-  Pagination,
-  Toolbar,
-  ToolbarContent,
-  ToolbarGroup,
-  ToolbarItem,
-} from '@patternfly/react-core';
-import {
-  Table as PFTable,
-  Thead,
-  Tr,
-  Th,
-  TableProps as PFTableProps,
-  Caption,
-  Tbody,
-  Td,
-  TbodyProps,
-} from '@patternfly/react-table';
-import { EitherNotBoth } from '~/typeHelpers';
 import useTableColumnSort from './useTableColumnSort';
-import { CHECKBOX_FIELD_ID } from './const';
-import { SortableData } from './types';
->>>>>>> be66031f
+import type { SortableData } from './types';
 
 type TableProps<DataType> = {
   data: DataType[];
@@ -77,17 +53,11 @@
     }
   }, [data.length]);
 
-<<<<<<< HEAD
   return (
     <TableBase
       data={data}
       columns={columns}
       enablePagination={enablePagination}
-=======
-  const showPagination = enablePagination && allData.length > minPageSize;
-  const pagination = (variant: 'top' | 'bottom') => (
-    <Pagination
->>>>>>> be66031f
       itemCount={allData.length}
       perPage={pageSize}
       page={page}
@@ -96,98 +66,10 @@
         setPageSize(newSize);
         setPage(newPage);
       }}
-<<<<<<< HEAD
       getColumnSort={sort.getColumnSort}
       {...props}
     />
   );
-=======
-      variant={variant}
-      widgetId="table-pagination"
-      titles={{
-        paginationAriaLabel: `${variant} pagination`,
-      }}
-    />
-  );
-
-  return (
-    <>
-      {(toolbarContent || showPagination) && (
-        <Toolbar customChipGroupContent={<></>}>
-          <ToolbarContent>
-            {toolbarContent}
-            {showPagination && (
-              <ToolbarItem variant="pagination" align={{ default: 'alignRight' }}>
-                {pagination('top')}
-              </ToolbarItem>
-            )}
-          </ToolbarContent>
-        </Toolbar>
-      )}
-      <PFTable {...props}>
-        {caption && <Caption>{caption}</Caption>}
-        <Thead noWrap>
-          <Tr>
-            {columns.map((col, i) => {
-              if (col.field === CHECKBOX_FIELD_ID && selectAll) {
-                return (
-                  <Th
-                    key="select-all-checkbox"
-                    select={{
-                      isSelected: selectAll.selected,
-                      onSelect: (e, value) => selectAll.onSelect(value),
-                    }}
-                    // TODO: Log PF bug -- when there are no rows this gets truncated
-                    style={{ minWidth: '45px' }}
-                  />
-                );
-              }
-
-              return col.label ? (
-                <Th
-                  key={col.field + i}
-                  sort={col.sortable ? sort.getColumnSort(i) : undefined}
-                  width={col.width}
-                  info={col.info}
-                >
-                  {col.label}
-                </Th>
-              ) : (
-                // Table headers cannot be empty for a11y, table cells can -- https://dequeuniversity.com/rules/axe/4.0/empty-table-header
-                <Td key={col.field + i} width={col.width} />
-              );
-            })}
-          </Tr>
-        </Thead>
-        {disableRowRenderSupport ? (
-          <>
-            {data.map((row, rowIndex) => rowRenderer(row, rowIndex))}
-            {footerRow && footerRow(page)}
-          </>
-        ) : (
-          <>
-            <Tbody {...tbodyProps}>{data.map((row, rowIndex) => rowRenderer(row, rowIndex))}</Tbody>
-            {footerRow && footerRow(page)}
-          </>
-        )}
-      </PFTable>
-      {emptyTableView && data.length === 0 && (
-        <div style={{ padding: 'var(--pf-v5-global--spacer--2xl) 0', textAlign: 'center' }}>
-          {emptyTableView}
-        </div>
-      )}
-      {showPagination && (
-        <Toolbar>
-          <ToolbarContent>
-            <ToolbarItem variant="pagination" align={{ default: 'alignRight' }}>
-              {pagination('bottom')}
-            </ToolbarItem>
-          </ToolbarContent>
-        </Toolbar>
-      )}
-    </>
-  );
->>>>>>> be66031f
 };
 
 export default Table;