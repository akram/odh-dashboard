import * as React from 'react';
<<<<<<< HEAD
import { intersection, xor } from 'lodash';
import Table from '~/components/table/Table';
=======
import { xor } from 'lodash';
>>>>>>> be66031f
import { useDeepCompareMemoize } from '~/utilities/useDeepCompareMemoize';
import type Table from './Table';

type UseCheckboxTable = {
  selections: string[];
  tableProps: Required<Pick<React.ComponentProps<typeof Table>, 'selectAll'>>;
  toggleSelection: (id: string) => void;
  isSelected: (id: string) => boolean;
};

const useCheckboxTable = (dataIds: string[]): UseCheckboxTable => {
  const refStableDataIds = useDeepCompareMemoize(dataIds);
  const [selectedIds, setSelectedIds] = React.useState<string[]>([]);

  // remove selected ids that are no longer present in the provided dataIds
  React.useEffect(() => {
    const newSelectedIds = intersection(selectedIds, refStableDataIds);
    if (selectedIds.length !== newSelectedIds.length) {
      setSelectedIds(newSelectedIds);
    }
  }, [refStableDataIds, selectedIds]);

  return React.useMemo(() => {
    // Header is selected if all selections and all ids are equal
    // This will allow for checking of the header to "reset" to provided ids during a trim/filter
    const headerSelected =
      selectedIds.length > 0 && xor(selectedIds, refStableDataIds).length === 0;

    return {
      selections: selectedIds,
      tableProps: {
        selectAll: {
          onSelect: (value) => {
            setSelectedIds(value ? refStableDataIds : []);
          },
          selected: headerSelected,
        },
      },
      isSelected: (id) => selectedIds.includes(id),
      toggleSelection: (id) => {
        setSelectedIds((ids) =>
          ids.includes(id) ? ids.filter((selectedId) => selectedId !== id) : [...ids, id],
        );
      },
    };
  }, [refStableDataIds, selectedIds]);
};

export default useCheckboxTable;<|MERGE_RESOLUTION|>--- conflicted
+++ resolved
@@ -1,10 +1,5 @@
 import * as React from 'react';
-<<<<<<< HEAD
 import { intersection, xor } from 'lodash';
-import Table from '~/components/table/Table';
-=======
-import { xor } from 'lodash';
->>>>>>> be66031f
 import { useDeepCompareMemoize } from '~/utilities/useDeepCompareMemoize';
 import type Table from './Table';
 
