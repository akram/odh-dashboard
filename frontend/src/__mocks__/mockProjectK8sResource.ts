--- conflicted
+++ resolved
@@ -1,8 +1,5 @@
-<<<<<<< HEAD
+import { K8sResourceListResult } from '@openshift/dynamic-plugin-sdk-utils';
 import { genUID } from '~/__mocks__/mockUtils';
-=======
-import { K8sResourceListResult } from '@openshift/dynamic-plugin-sdk-utils';
->>>>>>> b13896b2
 import { KnownLabels, ProjectKind } from '~/k8sTypes';
 
 type MockResourceConfigType = {
@@ -30,15 +27,10 @@
     creationTimestamp: '2023-02-14T21:43:59Z',
     labels: {
       'kubernetes.io/metadata.name': k8sName,
-<<<<<<< HEAD
       ...(enableModelMesh !== undefined && {
         [KnownLabels.MODEL_SERVING_PROJECT]: enableModelMesh ? 'true' : 'false',
       }),
-      [KnownLabels.DASHBOARD_RESOURCE]: 'true',
-=======
-      [KnownLabels.MODEL_SERVING_PROJECT]: enableModelMesh ? 'true' : 'false',
       ...(isDSProject && { [KnownLabels.DASHBOARD_RESOURCE]: 'true' }),
->>>>>>> b13896b2
     },
     annotations: {
       'openshift.io/description': description,
